--- conflicted
+++ resolved
@@ -2,14 +2,11 @@
 import time
 import asyncio
 import logging
-<<<<<<< HEAD
-from typing import Tuple, Optional
-=======
 from typing import Tuple
 from datetime import datetime
->>>>>>> 23b1a502
 
 from azure.ai.agents.models import MessageRole
+from azure.storage.blob import BlobServiceClient
 
 from utils import (
     project_client,
@@ -21,14 +18,9 @@
     AZURE_RESOURCE_GROUP_NAME,
     AZURE_SUBSCRIPTION_ID,
 )
-from azure.ai.agents.models import AsyncFunctionTool
 import re
 import json
 
-<<<<<<< HEAD
-
-logger = logging.getLogger(__name__)
-=======
 logger = logging.getLogger(__name__)
 
 async def get_log_from_azure_storage(
@@ -207,33 +199,26 @@
         'analysis_summary': analysis_result.get('analysis', ''),
         'timestamp': datetime.now().isoformat()
     }
->>>>>>> 23b1a502
 
 
 async def async_llm_decide(user_input: str) -> str:
     """Decide whether to 'solve' or 'escalate' based on the input.
 
-    NOTE: This is intentionally simple and keyword-based. Replace this
-    implementation with a real LLM call if desired.
+    NOTE: Intentionally simple keyword-based fallback. Replace with a real LLM call if desired.
     """
     # Simulate async LLM latency
     await asyncio.sleep(0.05)
     text = (user_input or "").lower()
     # crude heuristic: if CPU or high cpu load mentioned -> solve
     if "cpu" in text and ("high" in text or "high cpu" in text or "high cpu load" in text or "cpu usage" in text):
-        print("async_llm_decide: returning 'solve'")
+        logger.debug("async_llm_decide: returning 'solve'")
         return "solve"
-    print("async_llm_decide: returning 'escalate'")
+    logger.debug("async_llm_decide: returning 'escalate'")
     return "escalate"
 
 
-<<<<<<< HEAD
-async def create_agent_from_prompt(prompt_path: Optional[str] = None) -> Tuple[object, object]:
-    """Create an Azure AI Agent using a plain prompt (no tools, no DB).
-=======
 async def create_agent_from_prompt(prompt_path: str | None = None) -> Tuple[object, object]:
     """Create an Azure AI Agent using monitor agent instructions.
->>>>>>> 23b1a502
 
     Args:
         prompt_path: optional path to the prompt file. If omitted, looks for
@@ -252,29 +237,12 @@
 
     with open(prompt_path, "r", encoding="utf-8", errors="ignore") as f:
         instructions = f.read()
-<<<<<<< HEAD
-    # Add tools configured in utils (reboot tool)
-    try:
-        await add_agent_tools()
-    except Exception:
-        pass
-
-    # Register a simple LLM decision tool (tool 1)
-    try:
-        llm_tool = AsyncFunctionTool({async_llm_decide})
-        toolset.add(llm_tool)
-        print("Registered llm decision tool")
-    except Exception:
-        # ignore if already added or unsupported
-        pass
-=======
 
     # Note: Monitor agent doesn't need additional tools (sales data, reboot, etc.)
     # These are only used by other agents (resolution agent, etc.)
     # Skipping add_agent_tools() to keep the monitor agent lightweight
->>>>>>> 23b1a502
-
-    print("Creating monitor agent...")
+
+    logger.info("Creating monitor agent...")
     agent = project_client.agents.create_agent(
         model=API_DEPLOYMENT_NAME,
         name="Monitor Agent",
@@ -283,136 +251,14 @@
         toolset=toolset,
         headers={"x-ms-enable-preview": "true"},
     )
-    print(f"Created monitor agent: {agent.id}")
-
-    print("Creating thread for monitor agent...")
+    logger.info("Created monitor agent: %s", getattr(agent, "id", "<no-id>"))
+
+    logger.info("Creating thread for monitor agent...")
     thread = project_client.agents.threads.create()
-    print(f"Created thread: {thread.id}")
+    logger.info("Created thread: %s", getattr(thread, "id", "<no-id>"))
 
     return agent, thread
 
-<<<<<<< HEAD
-async def post_message(thread_id: str, content: str, agent: object, thread: object, timeout_seconds: int = 120) -> str:
-    """Post a message to the monitor agent and print the agent response.
-
-    This is a lightweight variant that does not handle tool calls.
-    """
-    # -- Workflow implemented as requested (5 explicit steps) --
-    try:
-        # Step 1: Input comes in (log data from storage account)
-        user_input = content
-        print(f"Step 1: Received input: {user_input}")
-
-        # Step 2: Ask the decision agent (preferred) to return 'solve' or 'escalate'
-        print("Step 2: Creating and querying the Decision Agent to determine 'solve' vs 'escalate'...")
-        decision = None
-        decision_agent = None
-        decision_thread = None
-        try:
-            decision_agent, decision_thread = await create_decision_agent()
-
-            # Post the user's problem to the decision agent's thread
-            msg = project_client.agents.messages.create(
-                thread_id=decision_thread.id,
-                role="user",
-                content=user_input,
-            )
-            print(f"Decision agent message created: {getattr(msg, 'id', '<no-id>')}")
-
-            # Create a run for the decision agent and poll until completion
-            run = project_client.agents.runs.create(thread_id=decision_thread.id, agent_id=decision_agent.id)
-            print(f"Decision agent run created: {getattr(run, 'id', '<no-id>')}")
-
-            waited = 0
-            poll_interval = 1
-            timeout = 30
-            while run.status in ("queued", "in_progress", "requires_action") and waited < timeout:
-                time.sleep(poll_interval)
-                waited += poll_interval
-                try:
-                    run = project_client.agents.runs.get(thread_id=decision_thread.id, run_id=run.id)
-                    print(f"Decision run status: {run.status}")
-                except Exception as e:
-                    logger.debug("Error polling decision run: %s", e)
-
-            if run.status == "completed":
-                # Read the agent's last message (should be exactly 'solve' or 'escalate')
-                try:
-                    resp = project_client.agents.messages.get_last_message_by_role(
-                        thread_id=decision_thread.id,
-                        role=MessageRole.AGENT,
-                    )
-                    if resp and getattr(resp, 'text_messages', None):
-                        text = "\n".join(t.text.value for t in resp.text_messages)
-                        decision = text.strip().lower()
-                        print(f"Decision agent replied: {decision}")
-                except Exception as e:
-                    print(f"Error reading decision agent response: {e}")
-
-        except Exception as e:
-            print(f"Decision agent error: {e}")
-            logger.debug("Decision agent failure, falling back to local LLM: %s", e)
-        finally:
-            # Cleanup the temporary decision agent
-            try:
-                if decision_agent:
-                    project_client.agents.delete_agent(decision_agent.id)
-                    print(f"Deleted decision agent: {decision_agent.id}")
-            except Exception as e:
-                print(f"Error deleting decision agent: {e}")
-
-        # Fallback to local LLM decision if agent approach failed
-        if not decision:
-            print("Falling back to local LLM decision implementation...")
-            decision = await async_llm_decide(user_input)
-
-        print(f"Step 3: LLM decision: {decision}")
-
-        # Step 4: If decision == 'solve', reboot the VM
-        if decision == "solve":
-            print("Step 4: Decision is 'solve' — attempting to reboot VM in Azure environment...")
-            # Try to extract VM name and resource group from the input, otherwise use environment
-            vm_name = "VirtualMachine"
-            resource_group = AZURE_RESOURCE_GROUP_NAME
-            subscription_id = AZURE_SUBSCRIPTION_ID
-
-            # crude parsing: look for patterns like 'vm_name=NAME' or 'vm NAME'
-            m = re.search(r"vm_name[:= ]+([A-Za-z0-9-]+)", user_input, re.IGNORECASE)
-            if m:
-                vm_name = m.group(1)
-            else:
-                m2 = re.search(r"vm[:= ]+([A-Za-z0-9-]+)", user_input, re.IGNORECASE)
-                if m2:
-                    vm_name = m2.group(1)
-
-            if not vm_name:
-                # If VM name not provided in input, try env variable
-                vm_name = os.getenv("AZURE_VM_NAME")
-
-            if not vm_name:
-                print("VM name not found in input or environment; cannot reboot. Escalating.")
-                return "Unfamiliar issue detected, human intervention is needed."
-
-            try:
-                reboot_result = await async_reboot_vm(resource_group=resource_group, vm_name=vm_name, subscription_id=subscription_id)
-                print(f"Reboot result: {reboot_result}")
-                # Step 5: Return solved message
-                return "The problem is solved, your virtual machine is rebooted."
-            except Exception as e:
-                print(f"Error rebooting VM: {e}")
-                logger.exception(e)
-                return "Unfamiliar issue detected, human intervention is needed."
-
-        # If decision is 'escalate' or anything else -> escalate
-        print("Step 4: Decision is 'escalate' — not attempting reboot.")
-        # Step 5: Return escalation message
-        return "Unfamiliar issue detected, human intervention is needed."
-
-    except Exception as e:
-        print(f"Error posting message: {e}")
-        logger.exception(e)
-        return "Unfamiliar issue detected, human intervention is needed."
-=======
 
 async def run_monitor_workflow(
     storage_account_url: str,
@@ -476,5 +322,4 @@
 
     except Exception as e:
         logger.error(f"Monitor workflow failed: {e}", exc_info=True)
-        raise
->>>>>>> 23b1a502
+        raise